"""Odd tensors abstraction. For internal use with SecureNN subprotocols."""
from __future__ import absolute_import
from typing import Tuple, Optional
from functools import partial

import abc
import math

import numpy as np
import tensorflow as tf

from ...tensor.factory import AbstractTensor
from ...tensor.shared import binarize
from ...operations import secure_random


def odd_factory(NATIVE_TYPE):  # pylint: disable=invalid-name
  """
  Produces a Factory for OddTensors with underlying tf.dtype NATIVE_TYPE.
  """

  assert NATIVE_TYPE in (tf.int32, tf.int64)

  class Factory:
    """
    Represents a native integer data type. It is currently not considered for
    general use, but only to support subprotocols of SecureNN.

    One value of the native dtype is removed in order to obtain an odd modulus.
    More concretely, this data type wraps either tf.int32 or tf.int64 but
    removes -1, which is instead mapped to 0.
    """

    def tensor(self, value):
      """
      Wrap `value` in this data type, performing type conversion as needed.
      Internal use should consider explicit construction as an optimization that
      avoids redundant correction.
      """

      if isinstance(value, tf.Tensor):
        if value.dtype is not NATIVE_TYPE:
          value = tf.cast(value, dtype=NATIVE_TYPE)
        # no assumptions are made about the tensor here and hence we need to
        # apply our mapping for invalid values
        value = _map_minusone_to_zero(value, NATIVE_TYPE)
        return OddDenseTensor(value)

      raise TypeError("Don't know how to handle {}".format(type(value)))

    def constant(self, value):
      raise NotImplementedError()

    def variable(self, initial_value):
      raise NotImplementedError()

    def placeholder(self, shape):
      raise NotImplementedError()

    @property
    def modulus(self):

      if NATIVE_TYPE is tf.int32:
        return 2**32 - 1

      if NATIVE_TYPE is tf.int64:
        return 2**64 - 1

      raise NotImplementedError(("Incorrect native type ",
                                 "{}.".format(NATIVE_TYPE)))

    @property
    def native_type(self):
      return NATIVE_TYPE

    def sample_uniform(self,
                       shape,
                       minval: Optional[int] = None,
                       maxval: Optional[int] = None):
      """Sample a tensor from a uniform distribution."""
      assert minval is None
      assert maxval is None

      if secure_random.supports_seeded_randomness():
        seed = secure_random.secure_seed()
        return OddUniformTensor(shape=shape, seed=seed)

      if secure_random.supports_secure_randomness():
        sampler = secure_random.random_uniform
      else:
        sampler = tf.random.uniform

      value = _construct_value_from_sampler(sampler=sampler, shape=shape)
      return OddDenseTensor(value)

    def sample_bounded(self, shape, bitlength: int):
      raise NotImplementedError()

    def stack(self, xs: list, axis: int = 0):
      raise NotImplementedError()

    def concat(self, xs: list, axis: int):
      raise NotImplementedError()

  master_factory = Factory()

  class OddTensor(AbstractTensor):
    """
    Base class for the concrete odd tensors types.

    Implements basic functionality needed by SecureNN subprotocols from a few
    abstract properties implemented by concrete types below.
    """

    @property
    def factory(self):
      return master_factory

    @property
    @abc.abstractproperty
    def value(self) -> tf.Tensor:
      pass

    @property
    @abc.abstractproperty
    def shape(self):
      pass

    def identity(self):
      value = tf.identity(self.value)
      return OddDenseTensor(value)

    def __repr__(self) -> str:
      return '{}(shape={}, NATIVE_TYPE={})'.format(
          type(self),
          self.shape,
          NATIVE_TYPE,
      )

    def __getitem__(self, slc):
      return OddDenseTensor(self.value[slc])

    def __add__(self, other):
      return self.add(other)

    def __sub__(self, other):
      return self.sub(other)

    def add(self, other):
      """Add other to this tensor."""
      x, y = _lift(self, other)
      bitlength = math.ceil(math.log2(master_factory.modulus))

      with tf.compat.v1.name_scope('add'):

        # the below avoids redundant seed expansion; can be removed once
        # we have a (per-device) caching mechanism in place
        x_value = x.value
        y_value = y.value

        z = x_value + y_value

        with tf.compat.v1.name_scope('correct_wrap'):

          # we want to compute whether we wrapped around, ie `pos(x) + pos(y) >= m - 1`,
          # for correction purposes which, since `m - 1 == 1` for signed integers, can be
          # rewritten as:
          #  -> `pos(x) >= m - 1 - pos(y)`
          #  -> `m - 1 - pos(y) - 1 < pos(x)`
          #  -> `-1 - pos(y) - 1 < pos(x)`
          #  -> `-2 - pos(y) < pos(x)`
          wrapped_around = _lessthan_as_unsigned(-2 - y_value,
                                                 x_value,
                                                 bitlength)
          z += wrapped_around

      return OddDenseTensor(z)

    def sub(self, other):
      """Subtract other from this tensor."""
      x, y = _lift(self, other)
      bitlength = math.ceil(math.log2(master_factory.modulus))

      with tf.compat.v1.name_scope('sub'):

        # the below avoids redundant seed expansion; can be removed once
        # we have a (per-device) caching mechanism in place
        x_value = x.value
        y_value = y.value

        z = x_value - y_value

        with tf.compat.v1.name_scope('correct-wrap'):

          # we want to compute whether we wrapped around, ie `pos(x) - pos(y) < 0`,
          # for correction purposes which can be rewritten as
          #  -> `pos(x) < pos(y)`
          wrapped_around = _lessthan_as_unsigned(x_value, y_value, bitlength)
          z -= wrapped_around

      return OddDenseTensor(z)

    def bits(self, factory=None):
      if factory is None:
        return OddDenseTensor(binarize(self.value))
      return factory.tensor(binarize(self.value))

    def cast(self, factory):
      if factory is master_factory:
        return self
      return factory.tensor(self.value)

  class OddDenseTensor(OddTensor):
    """
    Represents a tensor with explicit values, as opposed to OddUniformTensor
    with implicit values.

    Internal use only and assume that invalid values have already been mapped.
    """

    def __init__(self, value):
      assert isinstance(value, tf.Tensor)
      self._value = value

    @property
    def value(self) -> tf.Tensor:
      return self._value

    @property
    def shape(self):
      return self._value.shape

    @property
    def support(self):
      return [self._value]

  class OddUniformTensor(OddTensor):
    """
    Represents a tensor with uniform values defined implicitly through a seed.

    Internal use only.
    """

    def __init__(self, shape, seed):
      self._seed = seed
      self._shape = shape

    @property
    def shape(self):
      return self._shape

    @property
    def value(self) -> tf.Tensor:
      # TODO(Morten) result should be stored in a (per-device) cache
      with tf.compat.v1.name_scope('expand-seed'):
        sampler = partial(secure_random.seeded_random_uniform, seed=self._seed)
        value = _construct_value_from_sampler(sampler=sampler,
                                              shape=self._shape)
        return value

    @property
    def support(self):
      return [self._seed]

  def _lift(x, y) -> Tuple[OddTensor, OddTensor]:
    """
    Attempts to lift x and y to compatible OddTensors for further processing.
    """

    if isinstance(x, OddTensor) and isinstance(y, OddTensor):
      assert x.factory == y.factory, "Incompatible types: {} and {}".format(
          x.factory, y.factory)
      return x, y

    if isinstance(x, OddTensor):

      if isinstance(y, int):
        return x, x.factory.tensor(np.array([y]))

    if isinstance(y, OddTensor):

      if isinstance(x, int):
        return y.factory.tensor(np.array([x])), y

    raise TypeError("Don't know how to lift {} {}".format(type(x), type(y)))

  def _construct_value_from_sampler(sampler, shape):
    """Sample from sampler and correct for the modified dtype."""
    # to get uniform distribution over [min, max] without -1 we sample
    # [min+1, max] and shift negative values down by one
    unshifted_value = sampler(shape=shape,
                              dtype=NATIVE_TYPE,
                              minval=NATIVE_TYPE.min + 1,
                              maxval=NATIVE_TYPE.max)
    value = tf.compat.v1.where(unshifted_value < 0,
                               unshifted_value +
                               tf.ones(shape=unshifted_value.shape,
                                       dtype=unshifted_value.dtype),
                               unshifted_value)
    return value

  def _lessthan_as_unsigned(x, y, bitlength):
    """
    Performs comparison `x < y` on signed integers *as if* they were unsigned,
    e.g. `1 < -1`. Taken from Section 2-12, page 23, of
    [Hacker's Delight](https://www.hackersdelight.org/).
    """
    with tf.compat.v1.name_scope('unsigned-compare'):
      not_x = tf.bitwise.invert(x)
      lhs = tf.bitwise.bitwise_and(not_x, y)
      rhs = tf.bitwise.bitwise_and(tf.bitwise.bitwise_or(not_x, y), x - y)
      z = tf.bitwise.right_shift(tf.bitwise.bitwise_or(lhs, rhs), bitlength - 1)
      # turn 0/-1 into 0/1 before returning
      return tf.bitwise.bitwise_and(z, tf.ones(shape=z.shape, dtype=z.dtype))

  def _map_minusone_to_zero(value, native_type):
    """ Maps all -1 values to zero. """
    zeros = tf.zeros(shape=value.shape, dtype=native_type)
<<<<<<< HEAD
    return tf.compat.v1.where(value == -1, zeros, value)
=======
    return tf.where(tf.equal(value, -1), zeros, value)
>>>>>>> fcc67389

  return master_factory


oddint32_factory = odd_factory(tf.int32)
oddint64_factory = odd_factory(tf.int64)<|MERGE_RESOLUTION|>--- conflicted
+++ resolved
@@ -316,11 +316,7 @@
   def _map_minusone_to_zero(value, native_type):
     """ Maps all -1 values to zero. """
     zeros = tf.zeros(shape=value.shape, dtype=native_type)
-<<<<<<< HEAD
-    return tf.compat.v1.where(value == -1, zeros, value)
-=======
-    return tf.where(tf.equal(value, -1), zeros, value)
->>>>>>> fcc67389
+    return tf.compat.v1.where(tf.equal(value, -1), zeros, value)
 
   return master_factory
 
